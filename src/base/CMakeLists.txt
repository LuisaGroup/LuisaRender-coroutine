set(LUISA_RENDER_BASE_SOURCES
        scene.cpp scene.h
        transform.cpp transform.h
        camera.cpp camera.h
        sampler.cpp sampler.h
        filter.cpp filter.h
        scene_node.cpp scene_node.h
        shape.cpp shape.h
        surface.cpp surface.h
        film.cpp film.h
        integrator.cpp integrator.h
        environment.cpp environment.h
        light.cpp light.h
        pipeline.cpp pipeline.h
        interaction.h
        light_sampler.cpp light_sampler.h
        texture.cpp texture.h
<<<<<<< HEAD
        grad_integrator.h grad_integrator.cpp)
=======
        differentiation.cpp differentiation.h)
>>>>>>> 8b50bba0

add_library(luisa-render-base SHARED ${LUISA_RENDER_BASE_SOURCES})
target_link_libraries(luisa-render-base PUBLIC
        luisa::compute
        luisa-render-sdl
        luisa-render-util)
set_target_properties(luisa-render-base PROPERTIES
        WINDOWS_EXPORT_ALL_SYMBOLS ON
        UNITY_BUILD ON)<|MERGE_RESOLUTION|>--- conflicted
+++ resolved
@@ -15,11 +15,8 @@
         interaction.h
         light_sampler.cpp light_sampler.h
         texture.cpp texture.h
-<<<<<<< HEAD
-        grad_integrator.h grad_integrator.cpp)
-=======
+        grad_integrator.h grad_integrator.cpp
         differentiation.cpp differentiation.h)
->>>>>>> 8b50bba0
 
 add_library(luisa-render-base SHARED ${LUISA_RENDER_BASE_SOURCES})
 target_link_libraries(luisa-render-base PUBLIC

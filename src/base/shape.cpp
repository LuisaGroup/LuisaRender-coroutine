--- conflicted
+++ resolved
@@ -87,16 +87,9 @@
     };
     auto shadow_terminator = decode_fixed_point(shadow_term_and_intersection_offset >> 16u);
     auto intersection_offset = decode_fixed_point(shadow_term_and_intersection_offset & 0xffffu);
-<<<<<<< HEAD
-    Shape::Handle shape{buffer_base, flags, surface_tag, light_tag, medium_tag,
-                        triangle_buffer_size, shadow_terminator,
-                        clamp(intersection_offset * 255.f + 1.f, 1.f, 256.f)};
-    return luisa::make_shared<Shape::Handle>(std::move(shape));
-=======
-    return {buffer_base, flags, surface_tag, light_tag,
+    return {buffer_base, flags, surface_tag, light_tag, medium_tag,
             triangle_buffer_size, shadow_terminator,
             clamp(intersection_offset * 255.f + 1.f, 1.f, 256.f)};
->>>>>>> f9829848
 }
 
 }// namespace luisa::render
--- conflicted
+++ resolved
@@ -76,26 +76,16 @@
 
 private:
     static void _render_one_camera(
-<<<<<<< HEAD
-        CommandBuffer &command_buffer, Pipeline &pipeline,
+        CommandBuffer &command_buffer, Pipeline &pipeline, uint iteration,
         MegakernelGradRadiativeInstance *pt, Camera::Instance *camera,
         bool display = false) noexcept;
 
     static void _integrate_one_camera(
-        CommandBuffer &command_buffer, Pipeline &pipeline,
-        MegakernelGradRadiativeInstance *pt,
-        const Camera::Instance *camera) noexcept;
+        CommandBuffer &command_buffer, Pipeline &pipeline, uint iteration,
+        MegakernelGradRadiativeInstance *pt, const Camera::Instance *camera) noexcept;
     static void _save_image(
         std::filesystem::path path,
         const luisa::vector<float4> &pixels, uint2 resolution) noexcept;
-=======
-        CommandBuffer &command_buffer, Pipeline &pipeline, uint iteration,
-        MegakernelGradRadiativeInstance *pt, Camera::Instance *camera) noexcept;
-
-    static void _integrate_one_camera(
-        CommandBuffer &command_buffer, Pipeline &pipeline, uint iteration,
-        MegakernelGradRadiativeInstance *pt, const Camera::Instance *camera) noexcept;
->>>>>>> ac513bc6
 
 public:
     explicit MegakernelGradRadiativeInstance(
@@ -183,14 +173,13 @@
                 auto camera = pipeline().camera(i);
                 auto resolution = camera->film()->node()->resolution();
                 auto pixel_count = resolution.x * resolution.y;
-<<<<<<< HEAD
                 auto output_path = camera->node()->file().parent_path() /
                                    luisa::format("output_buffer_camera_{:03}", i) /
                                    luisa::format("{:06}.exr", k);
-                pixels.resize(next_pow2(pixel_count) * 4u);
+                pixels.resize(next_pow2(pixel_count));
 
                 // render
-                _render_one_camera(command_buffer, pipeline(), this, camera, pt->display_camera_index() == i);
+                _render_one_camera(command_buffer, pipeline(), k, this, camera, pt->display_camera_index() == i);
 
                 // save
                 camera->film()->download(command_buffer, pixels.data());
@@ -198,12 +187,7 @@
                 _save_image(output_path, pixels, resolution);
 
                 // calculate grad
-                _integrate_one_camera(command_buffer, pipeline(), this, camera);
-=======
-                _pixels.resize(next_pow2(pixel_count));
-                _render_one_camera(command_buffer, pipeline(), k, this, camera);
                 _integrate_one_camera(command_buffer, pipeline(), k, this, camera);
->>>>>>> ac513bc6
             }
             // back propagate
             pipeline().differentiation().step(command_buffer, learning_rate);
@@ -391,14 +375,9 @@
 }
 
 void MegakernelGradRadiativeInstance::_render_one_camera(
-<<<<<<< HEAD
-    CommandBuffer &command_buffer, Pipeline &pipeline,
+    CommandBuffer &command_buffer, Pipeline &pipeline, uint iteration,
     MegakernelGradRadiativeInstance *pt, Camera::Instance *camera,
     bool display) noexcept {
-=======
-    CommandBuffer &command_buffer, Pipeline &pipeline, uint iteration,
-    MegakernelGradRadiativeInstance *pt, Camera::Instance *camera) noexcept {
->>>>>>> ac513bc6
 
     auto spp = camera->node()->spp();
     auto resolution = camera->film()->node()->resolution();

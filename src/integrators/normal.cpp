//
// Created by Mike on 2022/1/7.
//

#include <util/rng.h>
#include <base/pipeline.h>
#include <base/integrator.h>

namespace luisa::render {

class NormalVisualizer final : public ProgressiveIntegrator {

private:
    bool _remap;
    bool _shading;

public:
    NormalVisualizer(Scene *scene, const SceneNodeDesc *desc) noexcept
        : ProgressiveIntegrator{scene, desc},
          _remap{desc->property_bool_or_default("remap", true)},
          _shading{desc->property_bool_or_default("shading", true)} {}
    [[nodiscard]] auto remap() const noexcept { return _remap; }
    [[nodiscard]] auto shading() const noexcept { return _shading; }
    [[nodiscard]] luisa::string_view impl_type() const noexcept override { return LUISA_RENDER_PLUGIN_NAME; }
    [[nodiscard]] luisa::unique_ptr<Integrator::Instance> build(
        Pipeline &pipeline, CommandBuffer &cb) const noexcept override;
};

class NormalVisualizerInstance final : public ProgressiveIntegrator::Instance {

public:
    using ProgressiveIntegrator::Instance::Instance;

protected:
    [[nodiscard]] Float3 Li(const Camera::Instance *camera, Expr<uint> frame_index,
                            Expr<uint2> pixel_id, Expr<float> time) const noexcept override {
        sampler()->start(pixel_id, frame_index);
        auto u_filter = sampler()->generate_pixel_2d();
        auto u_lens = camera->node()->requires_lens_sampling() ? sampler()->generate_2d() : make_float2(.5f);
        auto cs = camera->generate_ray(pixel_id, time, u_filter, u_lens);
        auto swl = pipeline().spectrum()->sample(sampler()->generate_1d());
        auto path_weight = cs.weight;
        auto it = pipeline().geometry()->intersect(cs.ray);
        auto ns = def(make_float3(0.f));
        auto wo = -cs.ray->direction();
        $if(it->valid()) {
            if (node<NormalVisualizer>()->shading()) {
<<<<<<< HEAD
                $if(it->shape()->has_surface()) {
                    pipeline().surfaces().dispatch(it->shape()->surface_tag(), [&](auto surface) noexcept {
                        auto closure = surface->closure(it, swl, wo, 1.f, time);
=======
                $if(it->shape().has_surface()) {
                    pipeline().surfaces().dispatch(it->shape().surface_tag(), [&](auto surface) noexcept {
                        auto closure = surface->closure(it, swl, 1.f, time);
>>>>>>> f95d0d53
                        ns = closure->it()->shading().n();
                    });
                }
                $else {
                    ns = it->shading().n();
                };
            } else {
                ns = it->ng();
            }
            if (node<NormalVisualizer>()->remap()) {
                ns = ns * .5f + .5f;
            }
        };
        return path_weight * ns;
    }
};

luisa::unique_ptr<Integrator::Instance> NormalVisualizer::build(
    Pipeline &pipeline, CommandBuffer &cb) const noexcept {
    return luisa::make_unique<NormalVisualizerInstance>(pipeline, cb, this);
}

}// namespace luisa::render

LUISA_RENDER_MAKE_SCENE_NODE_PLUGIN(luisa::render::NormalVisualizer)<|MERGE_RESOLUTION|>--- conflicted
+++ resolved
@@ -45,15 +45,9 @@
         auto wo = -cs.ray->direction();
         $if(it->valid()) {
             if (node<NormalVisualizer>()->shading()) {
-<<<<<<< HEAD
-                $if(it->shape()->has_surface()) {
-                    pipeline().surfaces().dispatch(it->shape()->surface_tag(), [&](auto surface) noexcept {
-                        auto closure = surface->closure(it, swl, wo, 1.f, time);
-=======
                 $if(it->shape().has_surface()) {
                     pipeline().surfaces().dispatch(it->shape().surface_tag(), [&](auto surface) noexcept {
-                        auto closure = surface->closure(it, swl, 1.f, time);
->>>>>>> f95d0d53
+                        auto closure = surface->closure(it, swl, wo, 1.f, time);
                         ns = closure->it()->shading().n();
                     });
                 }

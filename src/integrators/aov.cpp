//
// Created by Mike Smith on 2022/1/10.
//

#include <fstream>

#include <core/json.h>
#include <ast/function_serializer.h>
#include <util/imageio.h>
#include <luisa-compute.h>

#include <util/medium_tracker.h>
#include <util/progress_bar.h>
#include <util/sampling.h>
#include <base/pipeline.h>
#include <base/integrator.h>
#include <base/scene.h>

namespace luisa::render {

using namespace compute;

class AuxiliaryBufferPathTracing final : public Integrator {

private:
    uint _max_depth;
    uint _rr_depth;
    float _rr_threshold;
    uint _noisy_count;

public:
    AuxiliaryBufferPathTracing(Scene *scene, const SceneNodeDesc *desc) noexcept
        : Integrator{scene, desc},
          _max_depth{std::max(desc->property_uint_or_default("depth", 10u), 1u)},
          _rr_depth{std::max(desc->property_uint_or_default("rr_depth", 0u), 0u)},
          _rr_threshold{std::max(desc->property_float_or_default("rr_threshold", 0.95f), 0.05f)},
          _noisy_count{std::max(desc->property_uint_or_default("noisy_count", 8u), 8u)} {}
    [[nodiscard]] auto max_depth() const noexcept { return _max_depth; }
    [[nodiscard]] auto rr_depth() const noexcept { return _rr_depth; }
    [[nodiscard]] auto rr_threshold() const noexcept { return _rr_threshold; }
    [[nodiscard]] auto noisy_count() const noexcept { return _noisy_count; }
    [[nodiscard]] bool is_differentiable() const noexcept override { return false; }
    [[nodiscard]] bool display_enabled() const noexcept { return false; }
    [[nodiscard]] string_view impl_type() const noexcept override { return LUISA_RENDER_PLUGIN_NAME; }
    [[nodiscard]] luisa::unique_ptr<Integrator::Instance> build(Pipeline &pipeline, CommandBuffer &command_buffer) const noexcept override;
};

class AuxiliaryBufferPathTracingInstance final : public Integrator::Instance {

private:
    uint _last_spp{0u};
    Clock _clock;
    Framerate _framerate;
    luisa::optional<Window> _window;

private:
    void _render_one_camera(
        CommandBuffer &command_buffer, Pipeline &pipeline,
        AuxiliaryBufferPathTracingInstance *pt, Camera::Instance *camera) noexcept;

public:
    explicit AuxiliaryBufferPathTracingInstance(const AuxiliaryBufferPathTracing *node, Pipeline &pipeline, CommandBuffer &cmd_buffer) noexcept
        : Integrator::Instance{pipeline, cmd_buffer, node} {
    }

    void render(Stream &stream) noexcept override {
        auto pt = node<AuxiliaryBufferPathTracing>();
        auto command_buffer = stream.command_buffer();
        for (auto i = 0u; i < pipeline().camera_count(); i++) {
            auto camera = pipeline().camera(i);
            auto resolution = camera->film()->node()->resolution();
            auto pixel_count = resolution.x * resolution.y;
            _last_spp = 0u;
            _clock.tic();
            _framerate.clear();
            camera->film()->prepare(command_buffer);
            _render_one_camera(command_buffer, pipeline(), this, camera);
            command_buffer << compute::synchronize();
            camera->film()->release();
        }
        while (_window && !_window->should_close()) {
            _window->run_one_frame([] {});
        }
    }
};

luisa::unique_ptr<Integrator::Instance> AuxiliaryBufferPathTracing::build(Pipeline &pipeline, CommandBuffer &cmd_buffer) const noexcept {
    return luisa::make_unique<AuxiliaryBufferPathTracingInstance>(this, pipeline, cmd_buffer);
}

void AuxiliaryBufferPathTracingInstance::_render_one_camera(
    CommandBuffer &command_buffer, Pipeline &pipeline,
    AuxiliaryBufferPathTracingInstance *pt, Camera::Instance *camera) noexcept {

    auto spp = node<AuxiliaryBufferPathTracing>()->noisy_count();
    auto resolution = camera->film()->node()->resolution();
    auto image_file = camera->node()->file();

    if (!pipeline.has_lighting()) [[unlikely]] {
        LUISA_WARNING_WITH_LOCATION(
            "No lights in scene. Rendering aborted.");
        return;
    }

    auto light_sampler = pt->light_sampler();
    auto sampler = pt->sampler();
    auto pixel_count = resolution.x * resolution.y;
    sampler->reset(command_buffer, resolution, pixel_count, spp);
    command_buffer << synchronize();

    LUISA_INFO(
        "Rendering to '{}' of resolution {}x{} at {}spp.",
        image_file.string(),
        resolution.x, resolution.y, spp);

    using namespace luisa::compute;

    // 3 diffuse, 3 specular, 3 normal, 1 depth, 3 albedo, 1 roughness, 1 emissive, 1 metallic, 1 transmissive, 1 specular-bounce
    auto auxiliary_output = pipeline.device().create_image<float>(PixelStorage::FLOAT4, resolution);
    auto auxiliary_output_diffuse = pipeline.device().create_image<float>(PixelStorage::FLOAT4, resolution);
    auto auxiliary_output_specular = pipeline.device().create_image<float>(PixelStorage::FLOAT4, resolution);
    auto auxiliary_noisy = pipeline.device().create_image<float>(PixelStorage::FLOAT4, resolution);
    auto auxiliary_diffuse = pipeline.device().create_image<float>(PixelStorage::FLOAT4, resolution);
    auto auxiliary_specular = pipeline.device().create_image<float>(PixelStorage::FLOAT4, resolution);
    auto auxiliary_normal = pipeline.device().create_image<float>(PixelStorage::FLOAT4, resolution);
    auto auxiliary_depth = pipeline.device().create_image<float>(PixelStorage::FLOAT1, resolution);
    auto auxiliary_albedo = pipeline.device().create_image<float>(PixelStorage::FLOAT4, resolution);
    auto auxiliary_roughness = pipeline.device().create_image<float>(PixelStorage::FLOAT4, resolution);

    Kernel2D clear_kernel = [&]() noexcept {
        auxiliary_noisy.write(dispatch_id().xy(), make_float4(0.0f));
        auxiliary_diffuse.write(dispatch_id().xy(), make_float4(0.0f));
        auxiliary_specular.write(dispatch_id().xy(), make_float4(0.0f));
        auxiliary_normal.write(dispatch_id().xy(), make_float4(0.0f));
        auxiliary_depth.write(dispatch_id().xy(), make_float4(0.0f));
        auxiliary_albedo.write(dispatch_id().xy(), make_float4(0.0f));
    };

    Kernel2D render_auxiliary_kernel = [&](UInt frame_index, Float time, Float shutter_weight) noexcept {
        set_block_size(16u, 16u, 1u);

        auto pixel_id = dispatch_id().xy();
        sampler->start(pixel_id, frame_index);
        auto [camera_ray, camera_weight] = camera->generate_ray(*sampler, pixel_id, time);
        auto spectrum = pipeline.spectrum();
        auto swl = spectrum->sample(spectrum->node()->is_fixed() ? 0.f : sampler->generate_1d());
        SampledSpectrum beta{swl.dimension(), camera_weight};
        SampledSpectrum Li{swl.dimension()};

        SampledSpectrum beta_diffuse{swl.dimension(), camera_weight};
        SampledSpectrum Li_diffuse{swl.dimension()};

        auto ray = camera_ray;
        auto pdf_bsdf = def(1e16f);
        auto specular_bounce = def(false);

        $for(depth, pt->node<AuxiliaryBufferPathTracing>()->max_depth()) {

            // trace
            auto it = pipeline.geometry()->intersect(ray);

            $if(depth == 0 & it->valid()) {
                auxiliary_normal.write(dispatch_id().xy(), make_float4(it->shading().n(), 1.f));
                auxiliary_depth.write(dispatch_id().xy(), make_float4(length(it->p() - ray->origin()), 0.f, 0.f, 0.f));
                pipeline.surfaces().dispatch(it->shape()->surface_tag(), [&](auto surface) noexcept {
                    // create closure
                    auto closure = surface->closure(*it, swl, 1.f, time);
                    auto albedo = closure->albedo();
                    auto roughness = closure->roughness();
                    auxiliary_albedo.write(dispatch_id().xy(), make_float4(spectrum->srgb(swl, albedo), 1.f));
                    auxiliary_roughness.write(dispatch_id().xy(), make_float4(roughness, 0.f, 0.f));
                });
            };

            // miss
            $if(!it->valid()) {
                if (pipeline.environment()) {
                    auto eval = light_sampler->evaluate_miss(ray->direction(), swl, time);
<<<<<<< HEAD
                    Li += beta * eval.L * balanced_heuristic(pdf_bsdf, eval.pdf);
                    $if(!specular_bounce) {
                        Li_diffuse += beta_diffuse * eval.L * balanced_heuristic(pdf_bsdf, eval.pdf);
                    };
=======
                    Li += beta * eval.L * balance_heuristic(pdf_bsdf, eval.pdf);
>>>>>>> 35de9a55
                }
                $break;
            };

            // hit light
            if (!pipeline.lights().empty()) {
                $if(it->shape()->has_light()) {
                    auto eval = light_sampler->evaluate_hit(
                        *it, ray->origin(), swl, time);
<<<<<<< HEAD
                    Li += beta * eval.L * balanced_heuristic(pdf_bsdf, eval.pdf);
                    $if(!specular_bounce) {
                        Li_diffuse += beta_diffuse * eval.L * balanced_heuristic(pdf_bsdf, eval.pdf);
                    };
=======
                    Li += beta * eval.L * balance_heuristic(pdf_bsdf, eval.pdf);
>>>>>>> 35de9a55
                };
            }

            $if(!it->shape()->has_surface()) { $break; };

            // sample one light
            auto u_light_selection = sampler->generate_1d();
            auto u_light_surface = sampler->generate_2d();
            Light::Sample light_sample = light_sampler->sample(
                *it, u_light_selection, u_light_surface, swl, time);

            // trace shadow ray
            auto shadow_ray = it->spawn_ray(light_sample.wi, light_sample.distance);
            auto occluded = pipeline.geometry()->intersect_any(shadow_ray);

            // evaluate material
            auto surface_tag = it->shape()->surface_tag();
            auto u_lobe = sampler->generate_1d();
            auto u_bsdf = sampler->generate_2d();
            auto eta_scale = def(1.f);

            pipeline.surfaces().dispatch(surface_tag, [&](auto surface) noexcept {
                // create closure
                auto closure = surface->closure(*it, swl, 1.f, time);
                if (auto dispersive = closure->is_dispersive()) {
                    $if(*dispersive) { swl.terminate_secondary(); };
                }

                // apply roughness map
                auto alpha_skip = def(false);
                if (auto o = closure->opacity()) {
                    auto opacity = saturate(*o);
                    alpha_skip = u_lobe >= opacity;
                    u_lobe = ite(alpha_skip, (u_lobe - opacity) / (1.f - opacity), u_lobe / opacity);
                }

                $if(alpha_skip) {
                    ray = it->spawn_ray(ray->direction());
                    pdf_bsdf = 1e16f;
                }
                $else {
                    auto wo = -ray->direction();

                    // direct lighting
                    $if(light_sample.eval.pdf > 0.0f & !occluded) {
                        auto wi = light_sample.wi;
                        auto eval = closure->evaluate(wo, wi);
                        auto w = balance_heuristic(light_sample.eval.pdf, eval.pdf) /
                                 light_sample.eval.pdf;
                        Li += w * beta * eval.f * light_sample.eval.L;
                        $if(!specular_bounce) {
                            Li_diffuse += w * beta_diffuse * eval.f * light_sample.eval.L;
                        };
                    };

                    // sample material
                    auto sample = closure->sample(wo, u_lobe, u_bsdf);
                    ray = it->spawn_ray(sample.wi);
                    pdf_bsdf = sample.eval.pdf;
                    auto w = ite(sample.eval.pdf > 0.f, 1.f / sample.eval.pdf, 0.f);
                    beta *= w * sample.eval.f;
                    $if(!specular_bounce) {
                        beta_diffuse *= w * sample.eval.f;
                    };

                    // apply eta scale
                    auto eta = closure->eta().value_or(1.f);
                    $switch(sample.event) {
                        $case(Surface::event_enter) { eta_scale = sqr(eta); };
                        $case(Surface::event_exit) { eta_scale = sqr(1.f / eta); };
                    };
                };
            });

            pipeline.surfaces().dispatch(surface_tag, [&](auto surface) noexcept {
                auto closure = surface->closure(*it, swl, 1.f, time);
                specular_bounce = false;
                $if((closure->roughness().x < 0.05f) & (closure->roughness().y < 0.05f)) {
                    specular_bounce = true;
                };
            });
            // rr is closed for aov
        };
        auto curr = auxiliary_noisy.read(pixel_id);
        auxiliary_noisy.write(pixel_id, curr + make_float4(spectrum->srgb(swl, Li * shutter_weight), 1.f));
        curr = auxiliary_diffuse.read(pixel_id);
        auxiliary_diffuse.write(pixel_id, curr + make_float4(spectrum->srgb(swl, Li_diffuse * shutter_weight), 1.f));
        curr = auxiliary_specular.read(pixel_id);
        auxiliary_specular.write(pixel_id, curr + make_float4(spectrum->srgb(swl, (Li - Li_diffuse) * shutter_weight), 1.f));
    };

    Kernel2D convert_image_kernel = [](ImageFloat accum, ImageFloat output) noexcept {
        auto pixel_id = dispatch_id().xy();
        auto curr = accum.read(pixel_id).xyz();
        auto scale = 1.f / accum.read(pixel_id).w;
        output.write(pixel_id, make_float4(scale * curr, 1.f));
    };

    auto convert_image = pipeline.device().compile(convert_image_kernel);

    Clock clock_compile;
    auto clear_shader = pipeline.device().compile(clear_kernel);
    auto render_auxiliary = pipeline.device().compile(render_auxiliary_kernel);
    auto integrator_shader_compilation_time = clock_compile.toc();
    LUISA_INFO("Integrator shader compile in {} ms.", integrator_shader_compilation_time);
    {
        std::ofstream file{"results.txt", std::ios::app};
        file << "Shader compile time = " << integrator_shader_compilation_time << " ms" << std::endl;
    }
    auto shutter_samples = camera->node()->shutter_samples();
    command_buffer << synchronize();

    LUISA_INFO("Rendering started.");
    Clock clock;
    ProgressBar progress;
    progress.update(0.0);

    auto dispatch_count = 0u;
    auto dispatches_per_commit = 32u;
    auto sample_id = 0u;
    auto check_sample_output = [](uint32_t n) -> bool {
        return n > 0 && ((n & (n - 1)) == 0);
    };
    for (auto s : shutter_samples) {
        pipeline.update(command_buffer, s.point.time);
        command_buffer << clear_shader().dispatch(resolution);
        auto parent_path = camera->node()->file().parent_path();
        auto filename = camera->node()->file().stem().string();
        auto ext = camera->node()->file().extension().string();
        for (auto i = 0u; i < pt->node<AuxiliaryBufferPathTracing>()->noisy_count(); i++) {
            command_buffer << render_auxiliary(sample_id++, s.point.time, s.point.weight)
                                  .dispatch(resolution);
            if (i == 0) {
                std::vector<float> hostaux_normal(pixel_count * 4);
                std::vector<float> hostaux_depth(pixel_count * 1);
                std::vector<float> hostaux_albedo(pixel_count * 4);
                std::vector<float> hostaux_roughness(pixel_count * 4);
                command_buffer
                    << auxiliary_normal.copy_to(hostaux_normal.data())
                    << auxiliary_depth.copy_to(hostaux_depth.data())
                    << auxiliary_albedo.copy_to(hostaux_albedo.data())
                    << auxiliary_roughness.copy_to(hostaux_roughness.data())
                    << synchronize();
                // normal
                auto nrm_path = parent_path / fmt::format("{}_normal{}", filename, ext);
                save_image(nrm_path, hostaux_normal.data(), resolution);
                // depth
                auto dep_path = parent_path / fmt::format("{}_depth{}", filename, ext);
                save_image(dep_path, hostaux_depth.data(), resolution, 1);
                // albedo
                auto abd_path = parent_path / fmt::format("{}_albedo{}", filename, ext);
                save_image(abd_path, hostaux_albedo.data(), resolution);
                // roughness
                auto rough_path = parent_path / fmt::format("{}_roughness{}", filename, ext);
                save_image(rough_path, hostaux_roughness.data(), resolution);
            }

            if (check_sample_output(i + 1)) {
                std::vector<float> hostaux_noisy(pixel_count * 4);
                std::vector<float> hostaux_diffuse(pixel_count * 4);
                std::vector<float> hostaux_specular(pixel_count * 4);
                command_buffer << convert_image(auxiliary_noisy, auxiliary_output).dispatch(resolution)
                               << auxiliary_output.copy_to(hostaux_noisy.data())
                               << convert_image(auxiliary_diffuse, auxiliary_output_diffuse).dispatch(resolution)
                               << auxiliary_output_diffuse.copy_to(hostaux_diffuse.data())
                               << convert_image(auxiliary_specular, auxiliary_output_specular).dispatch(resolution)
                               << auxiliary_output_specular.copy_to(hostaux_specular.data())
                               << synchronize();
                auto noisy_path = parent_path / fmt::format("{}_sample{:02d}{}", filename, i, ext);
                save_image(noisy_path, hostaux_noisy.data(), resolution);
                auto diffuse_path = parent_path / fmt::format("{}_diffuse{:02d}{}", filename, i, ext);
                save_image(diffuse_path, hostaux_diffuse.data(), resolution);
                auto specular_path = parent_path / fmt::format("{}_specular{:02d}{}", filename, i, ext);
                save_image(specular_path, hostaux_specular.data(), resolution);
            }
            command_buffer << synchronize();
        }
    }
    command_buffer << synchronize();
    progress.done();

    auto render_time = clock.toc();
    LUISA_INFO("Rendering finished in {} ms.", render_time);
    {
        std::ofstream file{"results.txt", std::ios::app};
        file << "Render time = " << render_time << " ms" << std::endl;
    }
}

}// namespace luisa::render

LUISA_RENDER_MAKE_SCENE_NODE_PLUGIN(luisa::render::AuxiliaryBufferPathTracing)<|MERGE_RESOLUTION|>--- conflicted
+++ resolved
@@ -176,14 +176,10 @@
             $if(!it->valid()) {
                 if (pipeline.environment()) {
                     auto eval = light_sampler->evaluate_miss(ray->direction(), swl, time);
-<<<<<<< HEAD
                     Li += beta * eval.L * balanced_heuristic(pdf_bsdf, eval.pdf);
                     $if(!specular_bounce) {
                         Li_diffuse += beta_diffuse * eval.L * balanced_heuristic(pdf_bsdf, eval.pdf);
                     };
-=======
-                    Li += beta * eval.L * balance_heuristic(pdf_bsdf, eval.pdf);
->>>>>>> 35de9a55
                 }
                 $break;
             };
@@ -193,14 +189,10 @@
                 $if(it->shape()->has_light()) {
                     auto eval = light_sampler->evaluate_hit(
                         *it, ray->origin(), swl, time);
-<<<<<<< HEAD
                     Li += beta * eval.L * balanced_heuristic(pdf_bsdf, eval.pdf);
                     $if(!specular_bounce) {
                         Li_diffuse += beta_diffuse * eval.L * balanced_heuristic(pdf_bsdf, eval.pdf);
                     };
-=======
-                    Li += beta * eval.L * balance_heuristic(pdf_bsdf, eval.pdf);
->>>>>>> 35de9a55
                 };
             }
 
